--- conflicted
+++ resolved
@@ -348,17 +348,10 @@
         #z   = z - td2*P[1]
         #tsold = tsold + tsold2
 
-<<<<<<< HEAD
         # double reortho
         for l in range(0,2):
             # full reortho?
             if full_reortho:
-=======
-        # full reortho?
-        if full_reortho:
-            # double reortho
-            for l in xrange(0,2):
->>>>>>> d50f266a
                 # here we can (and should) orthogonalize against ALL THE
                 # vectors (thus k+1).
                 # http://memegenerator.net/instance/13779948
@@ -1049,13 +1042,9 @@
             print 'Warning (newton): solution from linear solver has info = %d != 0' % out[1]
 
         Vfull = out[3]
-<<<<<<< HEAD
         Pfull = out[4]
         print '||ip(Vfull,W)|| = %g' % np.linalg.norm(model_evaluator.inner_product(Pfull, W))
         print '||I-ip(Vfull,Vfull)|| = %g' % np.linalg.norm(np.eye(Vfull.shape[1]) - Minner_product(Vfull, Vfull))
-=======
-        #print '||I-ip(Vfull,Vfull)|| = %g' % np.linalg.norm(np.eye(Vfull.shape[1]) - Minner_product(Vfull, Vfull))
->>>>>>> d50f266a
         #print Minner_product(W,Vfull)
 
         if num_deflation_vectors > 0:
