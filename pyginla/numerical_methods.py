--- conflicted
+++ resolved
@@ -501,13 +501,8 @@
         The arguments thus have to fulfill the following equations:
             AW = A*W.
             M*A*Mr*Vfull[:,0:-1] = Vfull*Tfull,
-<<<<<<< HEAD
-                 where Mr=get_projection(A,...,W,inner_product).
-            inner_product( M^{-1}*[W,Vfull], [W,Vfull] ) = I_{k+n}.
-=======
                  where Mr=get_projection(W, AW,...,inner_product).
             inner_product( M^{-1} [W,Vfull], [W,Vfull] ) = I_{k+n}.
->>>>>>> fdfb6623
 
     Returns:
         ritz_vals: an array with n+k Ritz values.
