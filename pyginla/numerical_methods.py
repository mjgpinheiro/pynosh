--- conflicted
+++ resolved
@@ -1012,11 +1012,7 @@
         if return_lanczos or full_reortho:
             # limit to 0.5 GB memory for Vfull/Pfull (together)
             maxmem = 0.5*(2**30) # bytes
-<<<<<<< HEAD
-            maxiter = min(2*len(x), int(floor(maxmem/(2*16*len(x)))))
-=======
-            linear_maxiter = min(len(x), int(floor(maxmem/(2*16*len(x)))))
->>>>>>> caf794b0
+            linear_maxiter = min(2*len(x), int(floor(maxmem/(2*16*len(x)))))
 
         # Solve the linear system.
         out = linear_solver(jacobian,
