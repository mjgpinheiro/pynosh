#! /usr/bin/env python
# -*- coding: utf-8 -*-
import numpy as np
import time

import voropy
# ==============================================================================
def _main():

    # get the command line arguments
    args = _parse_options()

    # read the mesh
    print 'Reading mesh...',
    start = time.time()
    mesh, point_data, field_data = voropy.read(args.infile)
    elapsed = time.time()-start
    print 'done. (%gs)' % elapsed

    num_nodes = len(mesh.node_coords)

    # create values
    print 'Creating psi...',
    start = time.time()
    X = np.empty( num_nodes, dtype = complex )
    X[:] = complex( 1.0, 0.0 )
    #for k, node in enumerate(mesh.node_coords):
        #import random, cmath
        #X[k] = cmath.rect( random.random(), 2.0 * pi * random.random() )
        #X[k] = 0.9 * np.cos(0.5 * node[0])
    elapsed = time.time()-start
    print 'done. (%gs)' % elapsed

    # If this is a 2D mesh, append the z-component 0 to each node
    # to make sure that the magnetic vector potentials can be
    # calculated.
    points = mesh.node_coords.copy()
    if points.shape[1] == 2:
        points = np.column_stack((points, np.zeros(len(points))))
    # Add magnetic vector potential.
    print 'Creating A...',
    start = time.time()
    A = np.empty((num_nodes, 3), dtype=float)
    import pyginla.magnetic_vector_potentials as mvp
<<<<<<< HEAD
    for k, node in enumerate(mesh.node_coords):
        A[k] = mvp.magnetic_dipole(x = node,
                                   x0 = np.array([0,0,6]),
=======
    for k, node in enumerate(points):
        A[k] = mvp.magnetic_dipole(x = node,
                                   x0 = np.array([0,0,1]),
>>>>>>> e9e87082
                                   m = np.array([0,0,1])
                                   )
        #A[k] = mvp.constant_z( node )
        #A[k] = mvp.magnetic_dot(node, radius=2.0, height0=0.1, height1=1.1)
    elapsed = time.time()-start
    print 'done. (%gs)' % elapsed

    ## Add values for thickness:
    #thickness = np.empty(len(mesh.nodes), dtype = float)
    #alpha = 0.5 # thickness at the center of the tube
    #beta = 2.0 # thickness at the boundary
    #t = (beta-alpha) / b**2
    #for k, x in enumerate(mesh.nodes):
        #thickness[k] = alpha + t * x[1]**2

    # write the mesh
    print 'Writing mesh psi and A...',
    start = time.time()
    mesh.write(args.outfile, {'psi': X, 'A': A}, {'mu': 1.0})
    elapsed = time.time()-start
    print 'done. (%gs)' % elapsed

    return
# ==============================================================================
def _parse_options():
    '''Parse input options.'''
    import argparse

    parser = argparse.ArgumentParser( description = 'Reads a mesh an equips it with psi and A.' )

    parser.add_argument('infile',
                        metavar = 'INFILE',
                        type    = str,
                        help    = 'file that contains the mesh'
                        )
    
    parser.add_argument('outfile',
                        metavar = 'OUFILE',
                        type    = str,
                        help    = 'file to be written to'
                        )

    args = parser.parse_args()

    return args
# ==============================================================================
if __name__ == "__main__":
    _main()
# ==============================================================================<|MERGE_RESOLUTION|>--- conflicted
+++ resolved
@@ -42,15 +42,9 @@
     start = time.time()
     A = np.empty((num_nodes, 3), dtype=float)
     import pyginla.magnetic_vector_potentials as mvp
-<<<<<<< HEAD
-    for k, node in enumerate(mesh.node_coords):
-        A[k] = mvp.magnetic_dipole(x = node,
-                                   x0 = np.array([0,0,6]),
-=======
     for k, node in enumerate(points):
         A[k] = mvp.magnetic_dipole(x = node,
                                    x0 = np.array([0,0,1]),
->>>>>>> e9e87082
                                    m = np.array([0,0,1])
                                    )
         #A[k] = mvp.constant_z( node )
